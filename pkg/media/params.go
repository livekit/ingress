--- conflicted
+++ resolved
@@ -98,20 +98,12 @@
 	}
 
 	p := &Params{
-<<<<<<< HEAD
-		IngressInfo: infoCopy,
-		Token:       token,
-		WsUrl:       wsUrl,
-		RelayUrl:    getRelayUrl(conf, info.StreamKey),
-=======
 		IngressInfo:          infoCopy,
 		AudioEncodingOptions: audioEncodingOptions,
 		VideoEncodingOptions: videoEncodingOptions,
 		Token:                token,
 		WsUrl:                wsUrl,
 		RelayUrl:             getRelayUrl(conf, info.StreamKey),
-		GstReady:             make(chan struct{}),
->>>>>>> b76bf641
 	}
 
 	return p, nil

--- conflicted
+++ resolved
@@ -60,10 +60,7 @@
 		Name:       s.audioOptions.Name,
 		Source:     s.audioOptions.Source,
 		DisableDTX: options.DisableDtx,
-<<<<<<< HEAD
-=======
 		Stereo:     options.Channels > 1,
->>>>>>> b0970c93
 	}
 
 	if err != nil {

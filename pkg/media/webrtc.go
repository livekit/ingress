package media

import (
	"context"
	"sync/atomic"

	"github.com/pion/rtcp"
	"github.com/pion/webrtc/v3"
	"github.com/tinyzimmer/go-gst/gst"

<<<<<<< HEAD
=======
	"github.com/livekit/ingress/pkg/errors"
	"github.com/livekit/protocol/livekit"
>>>>>>> 40b517a5
	"github.com/livekit/protocol/logger"
	"github.com/livekit/protocol/tracer"
	"github.com/livekit/protocol/utils"
	lksdk "github.com/livekit/server-sdk-go"
)

type WebRTCSink struct {
	room *lksdk.Room

	params *Params
}

func NewWebRTCSink(ctx context.Context, p *Params) (*WebRTCSink, error) {
	ctx, span := tracer.Start(ctx, "media.NewWebRTCSink")
	defer span.End()

	room, err := lksdk.ConnectToRoomWithToken(
		p.WsUrl,
		p.Token,
		lksdk.NewRoomCallback(),
		lksdk.WithAutoSubscribe(false),
	)
	if err != nil {
		return nil, err
	}

	p.SetRoomId(room.SID())

	return &WebRTCSink{
		room:   room,
		params: p,
	}, nil
}

func (s *WebRTCSink) addAudioTrack() (*Output, error) {
<<<<<<< HEAD
=======
	options := s.audioOptions.GetOptions()
	if options == nil {
		return nil, errors.ErrInvalidIngress("missing audio encoding options")
	}
>>>>>>> 40b517a5

	output, err := NewAudioOutput(s.params.AudioEncodingOptions)
	opts := &lksdk.TrackPublicationOptions{
		Name:       s.params.Audio.Name,
		Source:     s.params.Video.Source,
		DisableDTX: s.params.AudioEncodingOptions.DisableDtx,
		Stereo:     s.params.AudioEncodingOptions.Channels > 1,
	}

	if err != nil {
		logger.Errorw("could not create output", err)
		return nil, err
	}

	track, err := lksdk.NewLocalSampleTrack(webrtc.RTPCodecCapability{MimeType: utils.GetMimeTypeForAudioCodec(s.params.AudioEncodingOptions.AudioCodec)})
	if err != nil {
		logger.Errorw("could not create audio track", err)
		return nil, err
	}

	var pub *lksdk.LocalTrackPublication
	onComplete := func() {
		logger.Debugw("audio track write complete, unpublishing audio track")
		if pub != nil {
			if err := s.room.LocalParticipant.UnpublishTrack(pub.SID()); err != nil {
				logger.Errorw("could not unpublish audio track", err)
			}
		}
	}
	track.OnBind(func() {
		if err := track.StartWrite(output, onComplete); err != nil {
			logger.Errorw("could not start writing audio track", err)
		}
	})

	pub, err = s.room.LocalParticipant.PublishTrack(track, opts)
	if err != nil {
		logger.Errorw("could not publish audio track", err)
		return nil, err
	}

	return output.Output, nil
}

func (s *WebRTCSink) addVideoTrack() ([]*Output, error) {
<<<<<<< HEAD
=======
	options := s.videoOptions.GetOptions()
	if options == nil {
		return nil, errors.ErrInvalidIngress("missing video encoding options")
	}

>>>>>>> 40b517a5
	opts := &lksdk.TrackPublicationOptions{
		Name:        s.params.Video.Name,
		Source:      s.params.Video.Source,
		VideoWidth:  int(s.params.VideoEncodingOptions.Layers[0].Width),
		VideoHeight: int(s.params.VideoEncodingOptions.Layers[0].Height),
	}

	var pub *lksdk.LocalTrackPublication
	var err error
	var activeLayerCount int32
	onComplete := func() {
		logger.Debugw("video track layer write complete")
		if pub != nil {
			if atomic.AddInt32(&activeLayerCount, -1) == 0 {
				logger.Debugw("unpublishing video track")
				if err := s.room.LocalParticipant.UnpublishTrack(pub.SID()); err != nil {
					logger.Errorw("could not unpublish video track", err)
				}
			}
		}
	}

	outputs := make([]*Output, 0)
	tracks := make([]*lksdk.LocalSampleTrack, 0)
	for _, layer := range s.params.VideoEncodingOptions.Layers {
		output, err := NewVideoOutput(s.params.VideoEncodingOptions.VideoCodec, layer)

		onRTCP := func(pkt rtcp.Packet) {
			switch pkt.(type) {
			case *rtcp.PictureLossIndication:
				logger.Debugw("PLI received")
				if err := output.ForceKeyFrame(); err != nil {
					logger.Errorw("could not force key frame", err)
				}
			}
		}
		track, err := lksdk.NewLocalSampleTrack(webrtc.RTPCodecCapability{
			MimeType: utils.GetMimeTypeForVideoCodec(s.params.VideoEncodingOptions.VideoCodec),
		},
			lksdk.WithRTCPHandler(onRTCP), lksdk.WithSimulcast(s.params.IngressId, layer))
		if err != nil {
			logger.Errorw("could not create video track", err)
			return nil, err
		}

		track.OnBind(func() {
			if err := track.StartWrite(output, onComplete); err != nil {
				logger.Errorw("could not start writing video track", err)
			}
		})
		tracks = append(tracks, track)
		outputs = append(outputs, output.Output)
	}

	pub, err = s.room.LocalParticipant.PublishSimulcastTrack(tracks, opts)
	if err != nil {
		logger.Errorw("could not publish video track", err)
		return nil, err
	}
	activeLayerCount = int32(len(tracks))

	logger.Debugw("published video track")

	return outputs, nil
}

func (s *WebRTCSink) AddTrack(kind StreamKind) (*gst.Bin, error) {
	var bin *gst.Bin

	switch kind {
	case Audio:
		output, err := s.addAudioTrack()
		if err != nil {
			logger.Errorw("could not add audio track", err)
			return nil, err
		}

		bin = output.bin

	case Video:
		outputs, err := s.addVideoTrack()
		if err != nil {
			logger.Errorw("could not add video track", err)
			return nil, err
		}

		pp, err := NewVideoOutputBin(s.params.VideoEncodingOptions, outputs)
		if err != nil {
			logger.Errorw("could not create tee", err)
			return nil, err
		}

		bin = pp.GetBin()
	}

	return bin, nil
}

func (s *WebRTCSink) Close() {
	logger.Debugw("disconnecting from room")
	s.room.Disconnect()
}<|MERGE_RESOLUTION|>--- conflicted
+++ resolved
@@ -8,11 +8,6 @@
 	"github.com/pion/webrtc/v3"
 	"github.com/tinyzimmer/go-gst/gst"
 
-<<<<<<< HEAD
-=======
-	"github.com/livekit/ingress/pkg/errors"
-	"github.com/livekit/protocol/livekit"
->>>>>>> 40b517a5
 	"github.com/livekit/protocol/logger"
 	"github.com/livekit/protocol/tracer"
 	"github.com/livekit/protocol/utils"
@@ -48,14 +43,6 @@
 }
 
 func (s *WebRTCSink) addAudioTrack() (*Output, error) {
-<<<<<<< HEAD
-=======
-	options := s.audioOptions.GetOptions()
-	if options == nil {
-		return nil, errors.ErrInvalidIngress("missing audio encoding options")
-	}
->>>>>>> 40b517a5
-
 	output, err := NewAudioOutput(s.params.AudioEncodingOptions)
 	opts := &lksdk.TrackPublicationOptions{
 		Name:       s.params.Audio.Name,
@@ -100,14 +87,6 @@
 }
 
 func (s *WebRTCSink) addVideoTrack() ([]*Output, error) {
-<<<<<<< HEAD
-=======
-	options := s.videoOptions.GetOptions()
-	if options == nil {
-		return nil, errors.ErrInvalidIngress("missing video encoding options")
-	}
-
->>>>>>> 40b517a5
 	opts := &lksdk.TrackPublicationOptions{
 		Name:        s.params.Video.Name,
 		Source:      s.params.Video.Source,

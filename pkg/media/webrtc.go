--- conflicted
+++ resolved
@@ -60,12 +60,8 @@
 	opts := &lksdk.TrackPublicationOptions{
 		Name:       s.audioOptions.Name,
 		Source:     s.audioOptions.Source,
-<<<<<<< HEAD
 		DisableDTX: options.DisableDtx,
-=======
-		DisableDTX: s.audioOptions.DisableDtx,
-		Stereo:     s.audioOptions.Channels > 1,
->>>>>>> bc3d0fd8
+		Stereo:     options.Channels > 1,
 	}
 
 	if err != nil {

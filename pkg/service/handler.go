package service

import (
	"context"
	"net"

	"google.golang.org/grpc"
<<<<<<< HEAD
	"google.golang.org/protobuf/types/known/emptypb"
=======
>>>>>>> 60c3e00b
	google_protobuf2 "google.golang.org/protobuf/types/known/emptypb"

	"github.com/frostbyte73/core"
	"github.com/livekit/ingress/pkg/config"
	"github.com/livekit/ingress/pkg/errors"
	"github.com/livekit/ingress/pkg/ipc"
	"github.com/livekit/ingress/pkg/media"
	"github.com/livekit/ingress/pkg/params"
	"github.com/livekit/protocol/livekit"
	"github.com/livekit/protocol/logger"
	"github.com/livekit/protocol/pprof"
	"github.com/livekit/protocol/rpc"
	"github.com/livekit/protocol/tracer"
)

type Handler struct {
	ipc.UnimplementedIngressHandlerServer

	conf       *config.Config
	pipeline   *media.Pipeline
	rpcClient  rpc.IOInfoClient
	grpcServer *grpc.Server
	kill       core.Fuse
	done       core.Fuse
}

func NewHandler(conf *config.Config, rpcClient rpc.IOInfoClient) *Handler {
	return &Handler{
		conf:       conf,
		rpcClient:  rpcClient,
		grpcServer: grpc.NewServer(),
		kill:       core.NewFuse(),
		done:       core.NewFuse(),
	}
}

func (h *Handler) HandleIngress(ctx context.Context, info *livekit.IngressInfo, wsUrl, token string, extraParams any) {
	ctx, span := tracer.Start(ctx, "Handler.HandleRequest")
	defer span.End()

	p, err := h.buildPipeline(ctx, info, wsUrl, token, extraParams)
	if err != nil {
		span.RecordError(err)
		return
	}
	h.pipeline = p

	listener, err := net.Listen(network, getSocketAddress(p.TmpDir))
	if err != nil {
		span.RecordError(err)
		logger.Errorw("failed starting grpc listener", err)
		return
	}

	ipc.RegisterIngressHandlerServer(h.grpcServer, h)

	go func() {
		err := h.grpcServer.Serve(listener)
		if err != nil {
			span.RecordError(err)
			logger.Errorw("failed statrting grpc handler", err)
		}
	}()

	// start ingress
	result := make(chan struct{}, 1)
	go func() {
		p.Run(ctx)
		result <- struct{}{}
		h.done.Break()
	}()

	kill := h.kill.Watch()

	for {
		select {
		case <-kill:
			// kill signal received
			p.SendEOS(ctx)
			kill = nil

		case <-result:
			// ingress finished
			return
		}
	}
}

func (h *Handler) killAndReturnState(ctx context.Context) (*livekit.IngressState, error) {
	h.Kill()
	select {
	case <-ctx.Done():
		return nil, ctx.Err()
	case <-h.done.Watch():
		return h.pipeline.CopyInfo().State, nil
	}
}

func (h *Handler) UpdateIngress(ctx context.Context, req *livekit.UpdateIngressRequest) (*livekit.IngressState, error) {
	_, span := tracer.Start(ctx, "Handler.UpdateIngress")
	defer span.End()
	return h.killAndReturnState(ctx)
}

func (h *Handler) DeleteIngress(ctx context.Context, req *livekit.DeleteIngressRequest) (*livekit.IngressState, error) {
	_, span := tracer.Start(ctx, "Handler.DeleteIngress")
	defer span.End()
	return h.killAndReturnState(ctx)
}

func (h *Handler) DeleteWHIPResource(ctx context.Context, req *rpc.DeleteWHIPResourceRequest) (*google_protobuf2.Empty, error) {
	_, span := tracer.Start(ctx, "Handler.DeleteWHIPResource")
	defer span.End()

	h.killAndReturnState(ctx)

	return &google_protobuf2.Empty{}, nil
}

func (h *Handler) GetPProf(ctx context.Context, req *ipc.PProfRequest) (*ipc.PProfResponse, error) {
	ctx, span := tracer.Start(ctx, "Handler.GetPProf")
	defer span.End()

	if h.pipeline == nil {
		return nil, errors.ErrIngressNotFound
	}

	b, err := pprof.GetProfileData(ctx, req.ProfileName, int(req.Timeout), int(req.Debug))
	if err != nil {
		return nil, err
	}

	return &ipc.PProfResponse{
		PprofFile: b,
	}, nil
}

<<<<<<< HEAD
func (h *Handler) UpdateMediaStats(ctx context.Context, in *ipc.UpdateMediaStatsRequest) (*emptypb.Empty, error) {
	ctx, span := tracer.Start(ctx, "Handler.UpdateMediaStats")
	defer span.End()

	if h.pipeline == nil {
		return &emptypb.Empty{}, nil
	}

	if in.AudioAverateBitrate != nil && in.AudioCurrentBitrate != nil {
		h.pipeline.SetInputAudioBitrate(*in.AudioAverateBitrate, *in.AudioCurrentBitrate)
	}
	if in.VideoAverateBitrate != nil && in.VideoCurrentBitrate != nil {
		h.pipeline.SetInputVideoBitrate(*in.VideoAverateBitrate, *in.VideoCurrentBitrate)
	}

	return &emptypb.Empty{}, nil
}

=======
>>>>>>> 60c3e00b
func (h *Handler) buildPipeline(ctx context.Context, info *livekit.IngressInfo, wsUrl, token string, extraParams any) (*media.Pipeline, error) {
	ctx, span := tracer.Start(ctx, "Handler.buildPipeline")
	defer span.End()

	// build/verify params
	var p *media.Pipeline
	params, err := params.GetParams(ctx, h.rpcClient, h.conf, info, wsUrl, token, extraParams)
	if err == nil {
		// create the pipeline
		p, err = media.New(ctx, h.conf, params)
	}

	if err != nil {
		if params != nil {
			info = params.CopyInfo()
		}

		info.State.Error = err.Error()
		info.State.Status = livekit.IngressState_ENDPOINT_ERROR
		h.sendUpdate(ctx, info)
		return nil, err
	}

	return p, nil
}

func (h *Handler) sendUpdate(ctx context.Context, info *livekit.IngressInfo) {
	switch info.State.Status {
	case livekit.IngressState_ENDPOINT_ERROR:
		logger.Warnw("ingress failed", errors.New(info.State.Error),
			"ingressID", info.IngressId,
		)
	case livekit.IngressState_ENDPOINT_INACTIVE:
		logger.Infow("ingress complete", "ingressID", info.IngressId)
	default:
		logger.Infow("ingress update", "ingressID", info.IngressId)
	}

	_, err := h.rpcClient.UpdateIngressState(ctx, &rpc.UpdateIngressStateRequest{
		IngressId: info.IngressId,
		State:     info.State,
	})
	if err != nil {
		logger.Errorw("failed to send update", err)
	}
}

func (h *Handler) Kill() {
	h.kill.Break()
}<|MERGE_RESOLUTION|>--- conflicted
+++ resolved
@@ -5,10 +5,6 @@
 	"net"
 
 	"google.golang.org/grpc"
-<<<<<<< HEAD
-	"google.golang.org/protobuf/types/known/emptypb"
-=======
->>>>>>> 60c3e00b
 	google_protobuf2 "google.golang.org/protobuf/types/known/emptypb"
 
 	"github.com/frostbyte73/core"
@@ -146,13 +142,12 @@
 	}, nil
 }
 
-<<<<<<< HEAD
-func (h *Handler) UpdateMediaStats(ctx context.Context, in *ipc.UpdateMediaStatsRequest) (*emptypb.Empty, error) {
+func (h *Handler) UpdateMediaStats(ctx context.Context, in *ipc.UpdateMediaStatsRequest) (*google_protobuf2.Empty, error) {
 	ctx, span := tracer.Start(ctx, "Handler.UpdateMediaStats")
 	defer span.End()
 
 	if h.pipeline == nil {
-		return &emptypb.Empty{}, nil
+		return &google_protobuf2.Empty{}, nil
 	}
 
 	if in.AudioAverateBitrate != nil && in.AudioCurrentBitrate != nil {
@@ -162,11 +157,9 @@
 		h.pipeline.SetInputVideoBitrate(*in.VideoAverateBitrate, *in.VideoCurrentBitrate)
 	}
 
-	return &emptypb.Empty{}, nil
-}
-
-=======
->>>>>>> 60c3e00b
+	return &google_protobuf2.Empty{}, nil
+}
+
 func (h *Handler) buildPipeline(ctx context.Context, info *livekit.IngressInfo, wsUrl, token string, extraParams any) (*media.Pipeline, error) {
 	ctx, span := tracer.Start(ctx, "Handler.buildPipeline")
 	defer span.End()

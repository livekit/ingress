package service

import (
	"context"
	"fmt"
	"net"
	"net/http"
	"time"

	"github.com/frostbyte73/core"
	"github.com/prometheus/client_golang/prometheus/promhttp"

	"github.com/livekit/ingress/pkg/config"
	"github.com/livekit/ingress/pkg/errors"
	"github.com/livekit/ingress/pkg/params"
	"github.com/livekit/ingress/pkg/stats"
	"github.com/livekit/ingress/pkg/types"
	"github.com/livekit/ingress/version"
	"github.com/livekit/protocol/ingress"
	"github.com/livekit/protocol/livekit"
	"github.com/livekit/protocol/logger"
	"github.com/livekit/protocol/rpc"
	"github.com/livekit/protocol/tracer"
)

const shutdownTimer = time.Second * 5

type publishRequest struct {
	streamKey string
	inputType livekit.IngressInput
	result    chan<- publishResponse
}

type publishResponse struct {
	resp *rpc.GetIngressInfoResponse
	err  error
}

type Service struct {
	conf    *config.Config
	monitor *stats.Monitor
	manager *ProcessManager

	psrpcClient rpc.IOInfoClient

	promServer *http.Server

	publishRequests chan publishRequest
	shutdown        core.Fuse
}

func NewService(conf *config.Config, psrpcClient rpc.IOInfoClient) *Service {
	monitor := stats.NewMonitor()

	s := &Service{
		conf:            conf,
		monitor:         monitor,
		manager:         NewProcessManager(conf, monitor),
		psrpcClient:     psrpcClient,
		publishRequests: make(chan publishRequest, 5),
		shutdown:        core.NewFuse(),
	}

	s.manager.onFatalError(func(info *livekit.IngressInfo, err error) {
		s.sendUpdate(context.Background(), info, err)

		s.Stop(false)
	})

	if conf.PrometheusPort > 0 {
		s.promServer = &http.Server{
			Addr:    fmt.Sprintf(":%d", conf.PrometheusPort),
			Handler: promhttp.Handler(),
		}
	}

	return s
}

func (s *Service) HandleRTMPPublishRequest(streamKey string) error {
	ctx, span := tracer.Start(context.Background(), "Service.HandleRTMPPublishRequest")
<<<<<<< HEAD
=======
	defer span.End()

>>>>>>> 262f6647
	res := make(chan publishResponse)
	r := publishRequest{
		streamKey: streamKey,
		inputType: livekit.IngressInput_RTMP_INPUT,
		result:    res,
	}

	var pRes publishResponse
	select {
	case <-s.shutdown.Watch():
		return errors.ErrServerShuttingDown
	case s.publishRequests <- r:
		pRes = <-res
		if pRes.err != nil {
			return pRes.err
		}
	}

	go s.manager.launchHandler(ctx, pRes.resp, nil)

<<<<<<< HEAD
	span.End()
=======
>>>>>>> 262f6647
	return nil
}

func (s *Service) HandleWHIPPublishRequest(streamKey, resourceId string) (info *livekit.IngressInfo, ready func(mimeTypes map[types.StreamKind]string, err error), err error) {
	res := make(chan publishResponse)
	r := publishRequest{
		streamKey: streamKey,
		inputType: livekit.IngressInput_WHIP_INPUT,
		result:    res,
	}

	var pRes publishResponse
	select {
	case <-s.shutdown.Watch():
		return nil, nil, errors.ErrServerShuttingDown
	case s.publishRequests <- r:
		pRes = <-res
		if pRes.err != nil {
			return nil, nil, pRes.err
		}
<<<<<<< HEAD
	}

	ready = func(mimeTypes map[types.StreamKind]string, err error) {
		ctx, span := tracer.Start(context.Background(), "Service.HandleRTMPPublishRequest.ready")
		if err != nil {
			// Client failed to finalize session start
			s.sendUpdate(ctx, pRes.resp.Info, err)
			return
		}

		extraParams := params.WhipExtraParams{
			ResourceId: resourceId,
			MimeTypes:  mimeTypes,
		}

		go s.manager.launchHandler(ctx, pRes.resp, extraParams)

		span.End()
	}

=======
	}

	ready = func(mimeTypes map[types.StreamKind]string, err error) {
		ctx, span := tracer.Start(context.Background(), "Service.HandleWHIPPublishRequest.ready")
		defer span.End()
		if err != nil {
			// Client failed to finalize session start
			s.sendUpdate(ctx, pRes.resp.Info, err)
			span.RecordError(err)
			return
		}

		extraParams := params.WhipExtraParams{
			ResourceId: resourceId,
			MimeTypes:  mimeTypes,
		}

		go s.manager.launchHandler(ctx, pRes.resp, extraParams)
	}

>>>>>>> 262f6647
	return pRes.resp.Info, ready, nil
}

func (s *Service) handleNewPublisher(ctx context.Context, streamKey string, inputType livekit.IngressInput) (*rpc.GetIngressInfoResponse, error) {
	resp, err := s.psrpcClient.GetIngressInfo(ctx, &rpc.GetIngressInfoRequest{
		StreamKey: streamKey,
	})
	if err != nil {
		return nil, err
	}

	err = ingress.Validate(resp.Info)
	if err != nil {
		return resp, err
	}

	if inputType != resp.Info.InputType {
		return nil, ingress.ErrInvalidIngressType
	}

	// check cpu load
	if !s.monitor.AcceptIngress(resp.Info) {
		logger.Debugw("rejecting ingress")
		return nil, errors.ErrServerCapacityExceeded
	}

	resp.Info.State = &livekit.IngressState{
		Status:    livekit.IngressState_ENDPOINT_BUFFERING,
		StartedAt: time.Now().UnixNano(),
	}

	return resp, nil
}

func (s *Service) Run() error {
	logger.Debugw("starting service", "version", version.Version)

	if s.promServer != nil {
		promListener, err := net.Listen("tcp", s.promServer.Addr)
		if err != nil {
			return err
		}
		go func() {
			_ = s.promServer.Serve(promListener)
		}()
	}

	if err := s.monitor.Start(s.conf); err != nil {
		return err
	}

	logger.Debugw("service ready")

	for {
		select {
		case <-s.shutdown.Watch():
			logger.Infow("shutting down")
			for !s.manager.isIdle() {
				time.Sleep(shutdownTimer)
			}
			return nil
		case req := <-s.publishRequests:
			go func() {
				ctx, span := tracer.Start(context.Background(), "Service.HandleRequest")
<<<<<<< HEAD
=======
				defer span.End()
>>>>>>> 262f6647
				resp, err := s.handleNewPublisher(ctx, req.streamKey, req.inputType)
				if resp != nil && resp.Info != nil {
					s.sendUpdate(ctx, resp.Info, err)
				}
				if err != nil {
					span.RecordError(err)
				}
				// Result channel should be buffered
				req.result <- publishResponse{
					resp: resp,
					err:  err,
				}
<<<<<<< HEAD
				span.End()
=======
>>>>>>> 262f6647
			}()
		}
	}
}

func (s *Service) sendUpdate(ctx context.Context, info *livekit.IngressInfo, err error) {
	state := info.State
	if state == nil {
		state = &livekit.IngressState{}
	}
	if err != nil {
		state.Status = livekit.IngressState_ENDPOINT_ERROR
		state.Error = err.Error()
		logger.Warnw("ingress failed", errors.New(state.Error))
	}

	_, err = s.psrpcClient.UpdateIngressState(ctx, &rpc.UpdateIngressStateRequest{
		IngressId: info.IngressId,
		State:     state,
	})
	if err != nil {
		logger.Errorw("failed to send update", err)
	}
}

func (s *Service) CanAccept() bool {
	return !s.shutdown.IsBroken() && s.monitor.CanAcceptIngress()
}

func (s *Service) Stop(kill bool) {
	s.shutdown.Once(func() {
		if s.monitor != nil {
			s.monitor.Stop()
		}
	})

	if kill {
		s.manager.killAll()
	}
}

func (s *Service) ListIngress() []string {
	return s.manager.listIngress()
}

func (s *Service) ListActiveIngress(ctx context.Context, _ *rpc.ListActiveIngressRequest) (*rpc.ListActiveIngressResponse, error) {
	_, span := tracer.Start(ctx, "Service.ListActiveIngress")
	defer span.End()

	return &rpc.ListActiveIngressResponse{
		IngressIds: s.ListIngress(),
	}, nil
}<|MERGE_RESOLUTION|>--- conflicted
+++ resolved
@@ -79,11 +79,8 @@
 
 func (s *Service) HandleRTMPPublishRequest(streamKey string) error {
 	ctx, span := tracer.Start(context.Background(), "Service.HandleRTMPPublishRequest")
-<<<<<<< HEAD
-=======
 	defer span.End()
 
->>>>>>> 262f6647
 	res := make(chan publishResponse)
 	r := publishRequest{
 		streamKey: streamKey,
@@ -104,10 +101,6 @@
 
 	go s.manager.launchHandler(ctx, pRes.resp, nil)
 
-<<<<<<< HEAD
-	span.End()
-=======
->>>>>>> 262f6647
 	return nil
 }
 
@@ -128,28 +121,6 @@
 		if pRes.err != nil {
 			return nil, nil, pRes.err
 		}
-<<<<<<< HEAD
-	}
-
-	ready = func(mimeTypes map[types.StreamKind]string, err error) {
-		ctx, span := tracer.Start(context.Background(), "Service.HandleRTMPPublishRequest.ready")
-		if err != nil {
-			// Client failed to finalize session start
-			s.sendUpdate(ctx, pRes.resp.Info, err)
-			return
-		}
-
-		extraParams := params.WhipExtraParams{
-			ResourceId: resourceId,
-			MimeTypes:  mimeTypes,
-		}
-
-		go s.manager.launchHandler(ctx, pRes.resp, extraParams)
-
-		span.End()
-	}
-
-=======
 	}
 
 	ready = func(mimeTypes map[types.StreamKind]string, err error) {
@@ -170,7 +141,6 @@
 		go s.manager.launchHandler(ctx, pRes.resp, extraParams)
 	}
 
->>>>>>> 262f6647
 	return pRes.resp.Info, ready, nil
 }
 
@@ -235,10 +205,8 @@
 		case req := <-s.publishRequests:
 			go func() {
 				ctx, span := tracer.Start(context.Background(), "Service.HandleRequest")
-<<<<<<< HEAD
-=======
 				defer span.End()
->>>>>>> 262f6647
+
 				resp, err := s.handleNewPublisher(ctx, req.streamKey, req.inputType)
 				if resp != nil && resp.Info != nil {
 					s.sendUpdate(ctx, resp.Info, err)
@@ -251,10 +219,6 @@
 					resp: resp,
 					err:  err,
 				}
-<<<<<<< HEAD
-				span.End()
-=======
->>>>>>> 262f6647
 			}()
 		}
 	}

package service

import (
	"context"
	"fmt"
	"net"
	"net/http"
	"time"

	"github.com/frostbyte73/core"
	"github.com/prometheus/client_golang/prometheus/promhttp"

	"github.com/livekit/ingress/pkg/config"
	"github.com/livekit/ingress/pkg/errors"
	"github.com/livekit/ingress/pkg/media"
	"github.com/livekit/ingress/pkg/stats"
	"github.com/livekit/ingress/version"
	"github.com/livekit/protocol/livekit"
	"github.com/livekit/protocol/logger"
	"github.com/livekit/protocol/rpc"
	"github.com/livekit/protocol/tracer"
)

const shutdownTimer = time.Second * 5

type Service struct {
	conf    *config.Config
	monitor *stats.Monitor
	manager *ProcessManager

	psrpcClient rpc.IOInfoClient

	promServer *http.Server

	rtmpPublishRequests chan rtmpPublishRequest
	shutdown            core.Fuse
}

func NewService(conf *config.Config, psrpcClient rpc.IOInfoClient) *Service {
	monitor := stats.NewMonitor()

	s := &Service{
		conf:                conf,
		monitor:             monitor,
		manager:             NewProcessManager(conf, monitor),
		psrpcClient:         psrpcClient,
		rtmpPublishRequests: make(chan rtmpPublishRequest),
		shutdown:            core.NewFuse(),
	}

	s.manager.onFatalError(func(info *livekit.IngressInfo, err error) {
		s.sendUpdate(context.Background(), info, err)

		s.Stop(false)
	})

	if conf.PrometheusPort > 0 {
		s.promServer = &http.Server{
			Addr:    fmt.Sprintf(":%d", conf.PrometheusPort),
			Handler: promhttp.Handler(),
		}
	}

	return s
}

func (s *Service) HandleRTMPPublishRequest(streamKey string) error {
	res := make(chan error)
	r := rtmpPublishRequest{
		streamKey: streamKey,
		result:    res,
	}

	select {
<<<<<<< HEAD
	case <-s.shutdown.Watch():
		return fmt.Errorf("server shutting down")
=======
	case <-s.shutdown:
		return errors.ErrServerShuttingDown
>>>>>>> b76bf641
	case s.rtmpPublishRequests <- r:
		err := <-res
		return err
	}
}

func (s *Service) handleNewRTMPPublisher(ctx context.Context, streamKey string) (*livekit.IngressInfo, error) {
	resp, err := s.psrpcClient.GetIngressInfo(ctx, &rpc.GetIngressInfoRequest{
		StreamKey: streamKey,
	})
	if err != nil {
		return nil, err
	}

	err = media.Validate(ctx, resp.Info)
	if err != nil {
		return resp.Info, err
	}

	// check cpu load
	if !s.monitor.AcceptIngress(resp.Info) {
		logger.Debugw("rejecting ingress")
		return nil, errors.ErrServerCapacityExceeded
	}

	resp.Info.State = &livekit.IngressState{
		Status:    livekit.IngressState_ENDPOINT_BUFFERING,
		StartedAt: time.Now().UnixNano(),
	}

	go s.manager.launchHandler(ctx, resp)

	return resp.Info, nil
}

func (s *Service) Run() error {
	logger.Debugw("starting service", "version", version.Version)

	if s.promServer != nil {
		promListener, err := net.Listen("tcp", s.promServer.Addr)
		if err != nil {
			return err
		}
		go func() {
			_ = s.promServer.Serve(promListener)
		}()
	}

	if err := s.monitor.Start(s.conf); err != nil {
		return err
	}

	logger.Debugw("service ready")

	for {
		select {
		case <-s.shutdown.Watch():
			logger.Infow("shutting down")
			for !s.manager.isIdle() {
				time.Sleep(shutdownTimer)
			}
			return nil
		case req := <-s.rtmpPublishRequests:
			go func() {
				ctx, span := tracer.Start(context.Background(), "Service.HandleRequest")
				info, err := s.handleNewRTMPPublisher(ctx, req.streamKey)
				if info != nil {
					s.sendUpdate(ctx, info, err)
				}
				if err != nil {
					span.RecordError(err)
				}
				// Result channel should be buffered
				req.result <- err
				span.End()
			}()
		}
	}
}

func (s *Service) sendUpdate(ctx context.Context, info *livekit.IngressInfo, err error) {
	state := info.State
	if state == nil {
		state = &livekit.IngressState{}
	}
	if err != nil {
		state.Status = livekit.IngressState_ENDPOINT_ERROR
		state.Error = err.Error()
		logger.Errorw("ingress failed", errors.New(state.Error))
	}

	_, err = s.psrpcClient.UpdateIngressState(ctx, &rpc.UpdateIngressStateRequest{
		IngressId: info.IngressId,
		State:     state,
	})
	if err != nil {
		logger.Errorw("failed to send update", err)
	}
}

func (s *Service) CanAccept() bool {
	return s.shutdown.IsOpen() && s.monitor.CanAcceptIngress()
}

func (s *Service) Stop(kill bool) {
	s.shutdown.Once(func() {
		if s.monitor != nil {
			s.monitor.Stop()
		}
	})

	if kill {
		s.manager.killAll()
	}
}

func (s *Service) ListIngress() []string {
	return s.manager.listIngress()
}

func (s *Service) ListActiveIngress(ctx context.Context, _ *rpc.ListActiveIngressRequest) (*rpc.ListActiveIngressResponse, error) {
	_, span := tracer.Start(ctx, "Service.ListActiveIngress")
	defer span.End()

	return &rpc.ListActiveIngressResponse{
		IngressIds: s.ListIngress(),
	}, nil
}<|MERGE_RESOLUTION|>--- conflicted
+++ resolved
@@ -72,13 +72,8 @@
 	}
 
 	select {
-<<<<<<< HEAD
 	case <-s.shutdown.Watch():
-		return fmt.Errorf("server shutting down")
-=======
-	case <-s.shutdown:
 		return errors.ErrServerShuttingDown
->>>>>>> b76bf641
 	case s.rtmpPublishRequests <- r:
 		err := <-res
 		return err

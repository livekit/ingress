package service

import (
	"context"
	"fmt"
	"net"
	"net/http"
	"time"

	"github.com/frostbyte73/core"
	"github.com/prometheus/client_golang/prometheus/promhttp"

	"github.com/livekit/ingress/pkg/config"
	"github.com/livekit/ingress/pkg/errors"
	"github.com/livekit/ingress/pkg/params"
	"github.com/livekit/ingress/pkg/stats"
	"github.com/livekit/ingress/pkg/types"
	"github.com/livekit/ingress/pkg/whip"
	"github.com/livekit/ingress/version"
	"github.com/livekit/protocol/ingress"
	"github.com/livekit/protocol/livekit"
	"github.com/livekit/protocol/logger"
	"github.com/livekit/protocol/pprof"
	"github.com/livekit/protocol/rpc"
	"github.com/livekit/protocol/tracer"
	"github.com/livekit/psrpc"
)

const shutdownTimer = time.Second * 5

type publishRequest struct {
	streamKey  string
	resourceId string
	inputType  livekit.IngressInput
	result     chan<- publishResponse
}

type publishResponse struct {
	params *params.Params
	err    error
}

type Service struct {
	conf    *config.Config
	monitor *stats.Monitor
	manager *ProcessManager
	sm      *SessionManager
	whipSrv *whip.WHIPServer

	psrpcClient rpc.IOInfoClient
	bus         psrpc.MessageBus

	promServer *http.Server

	publishRequests chan publishRequest
	shutdown        core.Fuse
}

func NewService(conf *config.Config, psrpcClient rpc.IOInfoClient, bus psrpc.MessageBus, whipSrv *whip.WHIPServer) *Service {
	monitor := stats.NewMonitor()
	sm := NewSessionManager(monitor)

	s := &Service{
		conf:            conf,
		monitor:         monitor,
		sm:              sm,
		manager:         NewProcessManager(conf, sm),
		whipSrv:         whipSrv,
		psrpcClient:     psrpcClient,
		bus:             bus,
		publishRequests: make(chan publishRequest, 5),
		shutdown:        core.NewFuse(),
	}

	s.manager.onFatalError(func(info *livekit.IngressInfo, err error) {
		s.sendUpdate(context.Background(), info, err)

		s.Stop(false)
	})

	if conf.PrometheusPort > 0 {
		s.promServer = &http.Server{
			Addr:    fmt.Sprintf(":%d", conf.PrometheusPort),
			Handler: promhttp.Handler(),
		}
	}

	return s
}

func (s *Service) HandleRTMPPublishRequest(streamKey, resourceId string) error {
	ctx, span := tracer.Start(context.Background(), "Service.HandleRTMPPublishRequest")
	defer span.End()

	res := make(chan publishResponse)
	r := publishRequest{
		streamKey:  streamKey,
		resourceId: resourceId,
		inputType:  livekit.IngressInput_RTMP_INPUT,
		result:     res,
	}

	var pRes publishResponse
	select {
	case <-s.shutdown.Watch():
		return errors.ErrServerShuttingDown
	case s.publishRequests <- r:
		pRes = <-res
		if pRes.err != nil {
			return pRes.err
		}
	}

	go s.manager.launchHandler(ctx, pRes.params)

	return nil
}

func (s *Service) HandleWHIPPublishRequest(streamKey, resourceId string, ihs rpc.IngressHandlerServerImpl) (p *params.Params, ready func(mimeTypes map[types.StreamKind]string, err error), ended func(err error), err error) {
	res := make(chan publishResponse)
	r := publishRequest{
		streamKey:  streamKey,
		resourceId: resourceId,
		inputType:  livekit.IngressInput_WHIP_INPUT,
		result:     res,
	}

	var pRes publishResponse
	select {
	case <-s.shutdown.Watch():
		return nil, nil, nil, errors.ErrServerShuttingDown
	case s.publishRequests <- r:
		pRes = <-res
		if pRes.err != nil {
			return nil, nil, nil, pRes.err
		}
	}

	var rpcServer rpc.IngressHandlerServer
<<<<<<< HEAD
	var sessionAPI types.SessionAPI
=======
>>>>>>> 60c3e00b
	if pRes.params.BypassTranscoding {
		// RPC is handled in the handler process when transcoding

		rpcServer, err = rpc.NewIngressHandlerServer(s.conf.NodeID, ihs, s.bus)
		if err != nil {
			return nil, nil, nil, err
		}

		err = RegisterIngressRpcHandlers(rpcServer, pRes.params.IngressInfo)
		if err != nil {
			return nil, nil, nil, err
		}
	}

	ready = func(mimeTypes map[types.StreamKind]string, err error) {
		ctx, span := tracer.Start(context.Background(), "Service.HandleWHIPPublishRequest.ready")
		defer span.End()
		if err != nil {
			// Client failed to finalize session start
			logger.Warnw("ingress failed", err)
			pRes.params.SetStatus(livekit.IngressState_ENDPOINT_ERROR, err.Error())
			pRes.params.SendStateUpdate(ctx)

			if pRes.params.BypassTranscoding {
				DeregisterIngressRpcHandlers(rpcServer, pRes.params.IngressInfo)
			}
			span.RecordError(err)
			return
		}

		if pRes.params.BypassTranscoding {
			pRes.params.SetStatus(livekit.IngressState_ENDPOINT_PUBLISHING, "")
			pRes.params.SendStateUpdate(ctx)

<<<<<<< HEAD
			s.sm.IngressStarted(pRes.params.IngressInfo, &localSessionAPI{params: pRes.params})
=======
			s.sm.IngressStarted(pRes.params.IngressInfo, GetProfileDataFunc(pprof.GetProfileData))
>>>>>>> 60c3e00b
		} else {
			pRes.params.SetExtraParams(&params.WhipExtraParams{
				MimeTypes: mimeTypes,
			})

			go s.manager.launchHandler(ctx, pRes.params)
		}
	}

	if pRes.params.BypassTranscoding {
		ended = func(err error) {
			ctx, span := tracer.Start(context.Background(), "Service.HandleWHIPPublishRequest.ended")
			defer span.End()

			if err == nil {
				pRes.params.SetStatus(livekit.IngressState_ENDPOINT_INACTIVE, "")
			} else {
				logger.Warnw("ingress failed", err)
				pRes.params.SetStatus(livekit.IngressState_ENDPOINT_ERROR, err.Error())
			}

			pRes.params.SendStateUpdate(ctx)
			s.sm.IngressEnded(pRes.params.IngressInfo)
			DeregisterIngressRpcHandlers(rpcServer, pRes.params.IngressInfo)
		}
	}

	return pRes.params, ready, ended, nil
}

func (s *Service) handleNewPublisher(ctx context.Context, streamKey string, resourceId string, inputType livekit.IngressInput) (*params.Params, error) {
	resp, err := s.psrpcClient.GetIngressInfo(ctx, &rpc.GetIngressInfoRequest{
		StreamKey: streamKey,
	})
	if err != nil {
		return nil, err
	}

	resp.Info.State = &livekit.IngressState{
		Status:     livekit.IngressState_ENDPOINT_BUFFERING,
		StartedAt:  time.Now().UnixNano(),
		ResourceId: resourceId,
	}

	wsUrl := s.conf.WsUrl
	if resp.WsUrl != "" {
		wsUrl = resp.WsUrl
	}
	// This validates the ingress info
	p, err := params.GetParams(ctx, s.psrpcClient, s.conf, resp.Info, wsUrl, resp.Token, nil)
	if err != nil {
		return nil, err
	}

	if inputType != p.InputType {
		return nil, ingress.ErrInvalidIngressType
	}

	// check cpu load
	if !s.monitor.AcceptIngress(p.IngressInfo) {
		logger.Debugw("rejecting ingress")
		return nil, errors.ErrServerCapacityExceeded
	}

	return p, nil
}

func (s *Service) Run() error {
	logger.Debugw("starting service", "version", version.Version)

	if s.promServer != nil {
		promListener, err := net.Listen("tcp", s.promServer.Addr)
		if err != nil {
			return err
		}
		go func() {
			_ = s.promServer.Serve(promListener)
		}()
	}

	if err := s.monitor.Start(s.conf); err != nil {
		return err
	}

	logger.Debugw("service ready")

	for {
		select {
		case <-s.shutdown.Watch():
			logger.Infow("shutting down")
			for !s.sm.IsIdle() {
				logger.Debugw("instance waiting for sessions to finish", "sessions_count", len(s.ListIngress()))
				time.Sleep(shutdownTimer)
			}

			if s.monitor != nil {
				s.monitor.Stop()
			}

			return nil
		case req := <-s.publishRequests:
			go func() {
				ctx, span := tracer.Start(context.Background(), "Service.HandleRequest")
				defer span.End()

				p, err := s.handleNewPublisher(ctx, req.streamKey, req.resourceId, req.inputType)
				var info *livekit.IngressInfo
				if p != nil {
					info = p.IngressInfo
				}
				s.sendUpdate(ctx, info, err)

				if err != nil {
					span.RecordError(err)
				} else if info != nil {
					logger.Infow("received ingress info", "ingressID", info.IngressId, "streamKey", info.StreamKey, "resourceID", info.State.ResourceId, "ingressInfo", params.CopyRedactedIngressInfo(info))
				}
				// Result channel should be buffered
				req.result <- publishResponse{
					params: p,
					err:    err,
				}
			}()
		}
	}
}

func (s *Service) sendUpdate(ctx context.Context, info *livekit.IngressInfo, err error) {
	var state *livekit.IngressState
	if info != nil {
		state = info.State
	}
	if state == nil {
		state = &livekit.IngressState{}
	}
	if err != nil {
		state.Status = livekit.IngressState_ENDPOINT_ERROR
		state.Error = err.Error()
		logger.Warnw("ingress failed", errors.New(state.Error))
	}

	_, err = s.psrpcClient.UpdateIngressState(ctx, &rpc.UpdateIngressStateRequest{
		IngressId: info.IngressId,
		State:     state,
	})
	if err != nil {
		logger.Errorw("failed to send update", err)
	}
}

func (s *Service) CanAccept() bool {
	return s.monitor.CanAcceptIngress()
}

func (s *Service) Stop(kill bool) {
	s.shutdown.Break()
	s.monitor.Shutdown()

	if kill {
		s.manager.killAll()
	}
}

func (s *Service) ListIngress() []string {
	return s.sm.ListIngress()
}

func (s *Service) ListActiveIngress(ctx context.Context, _ *rpc.ListActiveIngressRequest) (*rpc.ListActiveIngressResponse, error) {
	_, span := tracer.Start(ctx, "Service.ListActiveIngress")
	defer span.End()

	return &rpc.ListActiveIngressResponse{
		IngressIds: s.ListIngress(),
	}, nil
}

func (s *Service) AvailabilityHandler(w http.ResponseWriter, r *http.Request) {
	if !s.CanAccept() {
		w.WriteHeader(http.StatusServiceUnavailable)
		_, _ = w.Write([]byte("No availability"))
	}

	_, _ = w.Write([]byte("Available"))
}

func (s *Service) HealthHandler(w http.ResponseWriter, r *http.Request) {
	_, _ = w.Write([]byte("Healthy"))
}

type localSessionAPI struct {
	params *params.Params
}

func (a *localSessionAPI) GetProfileData(ctx context.Context, profileName string, timeout int, debug int) (b []byte, err error) {
	return pprof.GetProfileData(ctx, profileName, timeout, debug)
}

func (a *localSessionAPI) UpdateMediaStats(ctx context.Context, s *types.MediaStats) error {
	if s.AudioAverageBitrate != nil && s.AudioCurrentBitrate != nil {
		a.params.SetInputAudioBitrate(*s.AudioAverageBitrate, *s.AudioCurrentBitrate)
	}

	if s.VideoAverageBitrate != nil && s.VideoCurrentBitrate != nil {
		a.params.SetInputVideoBitrate(*s.VideoAverageBitrate, *s.VideoCurrentBitrate)
	}

	return nil
}

func RegisterIngressRpcHandlers(server rpc.IngressHandlerServer, info *livekit.IngressInfo) error {
	if err := server.RegisterUpdateIngressTopic(info.IngressId); err != nil {
		return err
	}
	if err := server.RegisterDeleteIngressTopic(info.IngressId); err != nil {
		return err
	}

	if info.InputType == livekit.IngressInput_WHIP_INPUT {
		if err := server.RegisterDeleteWHIPResourceTopic(info.State.ResourceId); err != nil {
			return err
		}
	}

	return nil
}

func DeregisterIngressRpcHandlers(server rpc.IngressHandlerServer, info *livekit.IngressInfo) {
	server.DeregisterUpdateIngressTopic(info.IngressId)
	server.RegisterDeleteIngressTopic(info.IngressId)

	if info.InputType == livekit.IngressInput_WHIP_INPUT {
		server.RegisterDeleteWHIPResourceTopic(info.State.ResourceId)
	}
}<|MERGE_RESOLUTION|>--- conflicted
+++ resolved
@@ -137,10 +137,6 @@
 	}
 
 	var rpcServer rpc.IngressHandlerServer
-<<<<<<< HEAD
-	var sessionAPI types.SessionAPI
-=======
->>>>>>> 60c3e00b
 	if pRes.params.BypassTranscoding {
 		// RPC is handled in the handler process when transcoding
 
@@ -175,11 +171,7 @@
 			pRes.params.SetStatus(livekit.IngressState_ENDPOINT_PUBLISHING, "")
 			pRes.params.SendStateUpdate(ctx)
 
-<<<<<<< HEAD
 			s.sm.IngressStarted(pRes.params.IngressInfo, &localSessionAPI{params: pRes.params})
-=======
-			s.sm.IngressStarted(pRes.params.IngressInfo, GetProfileDataFunc(pprof.GetProfileData))
->>>>>>> 60c3e00b
 		} else {
 			pRes.params.SetExtraParams(&params.WhipExtraParams{
 				MimeTypes: mimeTypes,

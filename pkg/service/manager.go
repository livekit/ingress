package service

import (
	"context"
	"os"
	"os/exec"
	"sync"
	"syscall"

	"google.golang.org/protobuf/encoding/protojson"
	"gopkg.in/yaml.v3"

	"github.com/frostbyte73/core"
	"github.com/livekit/ingress/pkg/config"
	"github.com/livekit/ingress/pkg/stats"
	"github.com/livekit/protocol/livekit"
	"github.com/livekit/protocol/logger"
	"github.com/livekit/protocol/rpc"
	"github.com/livekit/protocol/tracer"
)

type process struct {
	info   *livekit.IngressInfo
	cmd    *exec.Cmd
	closed core.Fuse
}

type rtmpPublishRequest struct {
	streamKey string
	result    chan<- error
}

type ProcessManager struct {
	conf    *config.Config
	monitor *stats.Monitor

	mu             sync.RWMutex
	activeHandlers map[string]*process
	onFatal        func(info *livekit.IngressInfo, err error)
}

func NewProcessManager(conf *config.Config, monitor *stats.Monitor) *ProcessManager {
	return &ProcessManager{
		conf:           conf,
		monitor:        monitor,
		activeHandlers: make(map[string]*process),
	}
}

func (s *ProcessManager) onFatalError(f func(info *livekit.IngressInfo, err error)) {
	s.onFatal = f
}

func (s *ProcessManager) launchHandler(ctx context.Context, resp *rpc.GetIngressInfoResponse) {
	// TODO send update on failure
	_, span := tracer.Start(ctx, "Service.launchHandler")
	defer span.End()

	confString, err := yaml.Marshal(s.conf)
	if err != nil {
		span.RecordError(err)
		logger.Errorw("could not marshal config", err)
		return
	}

	infoString, err := protojson.Marshal(resp.Info)
	if err != nil {
		span.RecordError(err)
		logger.Errorw("could not marshal request", err)
		return
	}

	args := []string{
		"run-handler",
		"--config-body", string(confString),
		"--info", string(infoString),
	}

	if resp.WsUrl != "" {
		args = append(args, "--ws-url", resp.WsUrl)
	}
	if resp.Token != "" {
		args = append(args, "--token", resp.Token)
	}

	cmd := exec.Command("ingress",
		args...,
	)

	cmd.Dir = "/"
	cmd.Stdout = os.Stdout
	cmd.Stderr = os.Stderr

	s.monitor.IngressStarted(resp.Info)
	h := &process{
		info:   resp.Info,
		cmd:    cmd,
		closed: core.NewFuse(),
	}

	s.mu.Lock()
	s.activeHandlers[resp.Info.IngressId] = h
	s.mu.Unlock()

	go s.awaitCleanup(h)
}

func (s *ProcessManager) awaitCleanup(h *process) {
	if err := h.cmd.Run(); err != nil {
		logger.Errorw("could not launch handler", err)
		if s.onFatal != nil {
			s.onFatal(h.info, err)
		}
	}

	h.closed.Break()
	s.monitor.IngressEnded(h.info)

	s.mu.Lock()
	defer s.mu.Unlock()

	delete(s.activeHandlers, h.info.IngressId)
}

func (s *ProcessManager) isIdle() bool {
	s.mu.RLock()
	defer s.mu.RUnlock()

	return len(s.activeHandlers) == 0
}

func (s *ProcessManager) listIngress() []string {
	s.mu.RLock()
	defer s.mu.RUnlock()

	ingressIDs := make([]string, 0, len(s.activeHandlers))
	for ingressID := range s.activeHandlers {
		ingressIDs = append(ingressIDs, ingressID)
	}
	return ingressIDs
}

func (s *ProcessManager) killAll() {
	s.mu.RLock()
	defer s.mu.RUnlock()

	for _, h := range s.activeHandlers {
<<<<<<< HEAD
		if h.closed.IsOpen() {
=======
		if !h.closed.IsBroken() {
>>>>>>> 2ea44ec0
			if err := h.cmd.Process.Signal(syscall.SIGINT); err != nil {
				logger.Errorw("failed to kill process", err, "ingressID", h.info.IngressId)
			}
		}
	}
}<|MERGE_RESOLUTION|>--- conflicted
+++ resolved
@@ -145,11 +145,7 @@
 	defer s.mu.RUnlock()
 
 	for _, h := range s.activeHandlers {
-<<<<<<< HEAD
-		if h.closed.IsOpen() {
-=======
 		if !h.closed.IsBroken() {
->>>>>>> 2ea44ec0
 			if err := h.cmd.Process.Signal(syscall.SIGINT); err != nil {
 				logger.Errorw("failed to kill process", err, "ingressID", h.info.IngressId)
 			}

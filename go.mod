--- conflicted
+++ resolved
@@ -88,19 +88,11 @@
 	github.com/zeebo/xxh3 v1.0.2 // indirect
 	go.uber.org/multierr v1.10.0 // indirect
 	go.uber.org/zap v1.25.0 // indirect
-<<<<<<< HEAD
-	golang.org/x/crypto v0.13.0 // indirect
+	golang.org/x/crypto v0.14.0 // indirect
 	golang.org/x/exp v0.0.0-20230905200255-921286631fa9 // indirect
-	golang.org/x/net v0.15.0 // indirect
-	golang.org/x/sync v0.3.0 // indirect
-	golang.org/x/sys v0.12.0 // indirect
-=======
-	golang.org/x/crypto v0.14.0 // indirect
-	golang.org/x/exp v0.0.0-20230817173708-d852ddb80c63 // indirect
 	golang.org/x/net v0.17.0 // indirect
 	golang.org/x/sync v0.4.0 // indirect
 	golang.org/x/sys v0.13.0 // indirect
->>>>>>> 9a0e2c4d
 	golang.org/x/text v0.13.0 // indirect
 	google.golang.org/genproto/googleapis/rpc v0.0.0-20230815205213-6bfd019c3878 // indirect
 )